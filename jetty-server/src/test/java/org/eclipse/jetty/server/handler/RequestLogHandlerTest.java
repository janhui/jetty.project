//
//  ========================================================================
//  Copyright (c) 1995-2014 Mort Bay Consulting Pty. Ltd.
//  ------------------------------------------------------------------------
//  All rights reserved. This program and the accompanying materials
//  are made available under the terms of the Eclipse Public License v1.0
//  and Apache License v2.0 which accompanies this distribution.
//
//      The Eclipse Public License is available at
//      http://www.eclipse.org/legal/epl-v10.html
//
//      The Apache License v2.0 is available at
//      http://www.opensource.org/licenses/apache2.0.php
//
//  You may elect to redistribute this code under either of these licenses.
//  ========================================================================
//

package org.eclipse.jetty.server.handler;

import static org.hamcrest.Matchers.*;
import static org.junit.Assert.*;

import java.io.IOException;
import java.io.InputStream;
import java.io.InputStreamReader;
import java.io.PrintWriter;
import java.io.StringWriter;
import java.net.HttpURLConnection;
import java.net.URI;
import java.util.ArrayList;
import java.util.List;

import javax.servlet.AsyncContext;
import javax.servlet.AsyncEvent;
import javax.servlet.AsyncListener;
import javax.servlet.RequestDispatcher;
import javax.servlet.ServletException;
import javax.servlet.http.HttpServletRequest;
import javax.servlet.http.HttpServletResponse;

import org.eclipse.jetty.server.Connector;
import org.eclipse.jetty.server.Handler;
import org.eclipse.jetty.server.HttpChannel;
import org.eclipse.jetty.server.HttpChannelState;
import org.eclipse.jetty.server.Request;
import org.eclipse.jetty.server.RequestLog;
import org.eclipse.jetty.server.Response;
import org.eclipse.jetty.server.Server;
import org.eclipse.jetty.server.ServerConnector;
import org.eclipse.jetty.toolchain.test.IO;
import org.eclipse.jetty.util.component.AbstractLifeCycle;
import org.eclipse.jetty.util.log.Log;
import org.eclipse.jetty.util.log.Logger;
import org.eclipse.jetty.util.log.StdErrLog;
import org.junit.Ignore;
import org.junit.Test;
import org.junit.runner.RunWith;
import org.junit.runners.Parameterized;
import org.junit.runners.Parameterized.Parameter;
import org.junit.runners.Parameterized.Parameters;

/**
 * Tests for RequestLogHandler behavior.
 * <p>
 * Tests different request handler behavior against different server+error configurations
 */
@RunWith(Parameterized.class)
@Ignore
public class RequestLogHandlerTest
{
    private static final Logger LOG = Log.getLogger(RequestLogHandlerTest.class);

    public static class CaptureLog extends AbstractLifeCycle implements RequestLog
    {
        public List<String> captured = new ArrayList<>();

        @Override
        public void log(Request request, Response response)
        {
<<<<<<< HEAD
            captured.add(String.format("%s %s %s %03d",request.getMethod(),request.getHttpURI().getPathQuery(),request.getProtocol(),response.getStatus()));
=======
            captured.add(String.format("%s %s %s %03d",request.getMethod(),request.getRequestURI(),request.getProtocol(),response.getStatus()));
>>>>>>> e7b86b99
        }
    }

    private static abstract class AbstractTestHandler extends AbstractHandler
    {
        @Override
        public String toString()
        {
            return this.getClass().getSimpleName();
        }
    }

    private static class HelloHandler extends AbstractTestHandler
    {
        @Override
        public void handle(String target, Request baseRequest, HttpServletRequest request, HttpServletResponse response) throws IOException, ServletException
        {
            response.setContentType("text/plain");
            response.getWriter().print("Hello World");
            baseRequest.setHandled(true);
        }
    }

    private static class ResponseSendErrorHandler extends AbstractTestHandler
    {
        @Override
        public void handle(String target, Request baseRequest, HttpServletRequest request, HttpServletResponse response) throws IOException, ServletException
        {
            response.sendError(500,"Whoops");
            baseRequest.setHandled(true);
        }
    }

    private static class ServletExceptionHandler extends AbstractTestHandler
    {
        @Override
        public void handle(String target, Request baseRequest, HttpServletRequest request, HttpServletResponse response) throws IOException, ServletException
        {
            throw new ServletException("Whoops");
        }
    }

    private static class IOExceptionHandler extends AbstractTestHandler
    {
        @Override
        public void handle(String target, Request baseRequest, HttpServletRequest request, HttpServletResponse response) throws IOException, ServletException
        {
            throw new IOException("Whoops");
        }
    }

    private static class RuntimeExceptionHandler extends AbstractTestHandler
    {
        @Override
        public void handle(String target, Request baseRequest, HttpServletRequest request, HttpServletResponse response) throws IOException, ServletException
        {
            throw new RuntimeException("Whoops");
        }
    }

    private static class AsyncOnTimeoutCompleteHandler extends AbstractTestHandler implements AsyncListener
    {
        @Override
        public void handle(String target, Request baseRequest, HttpServletRequest request, HttpServletResponse response) throws IOException, ServletException
        {
            AsyncContext ac = request.startAsync();
            ac.setTimeout(1000);
            ac.addListener(this);
            baseRequest.setHandled(true);
        }

        @Override
        public void onTimeout(AsyncEvent event) throws IOException
        {
            event.getAsyncContext().complete();
        }

        @Override
        public void onStartAsync(AsyncEvent event) throws IOException
        {
        }

        @Override
        public void onError(AsyncEvent event) throws IOException
        {
        }

        @Override
        public void onComplete(AsyncEvent event) throws IOException
        {
        }
    }

    private static class AsyncOnTimeoutCompleteUnhandledHandler extends AbstractTestHandler implements AsyncListener
    {
        @Override
        public void handle(String target, Request baseRequest, HttpServletRequest request, HttpServletResponse response) throws IOException, ServletException
        {
            AsyncContext ac = request.startAsync();
            ac.setTimeout(1000);
            ac.addListener(this);
        }

        @Override
        public void onTimeout(AsyncEvent event) throws IOException
        {
            event.getAsyncContext().complete();
        }

        @Override
        public void onStartAsync(AsyncEvent event) throws IOException
        {
        }

        @Override
        public void onError(AsyncEvent event) throws IOException
        {
        }

        @Override
        public void onComplete(AsyncEvent event) throws IOException
        {
        }
    }

    private static class AsyncOnTimeoutDispatchHandler extends AbstractTestHandler implements AsyncListener
    {
        @Override
        public void handle(String target, Request baseRequest, HttpServletRequest request, HttpServletResponse response) throws IOException, ServletException
        {
            if (request.getAttribute("deep") == null)
            {
                AsyncContext ac = request.startAsync();
                ac.setTimeout(1000);
                ac.addListener(this);
                baseRequest.setHandled(true);
                request.setAttribute("deep",true);
            }
        }

        @Override
        public void onTimeout(AsyncEvent event) throws IOException
        {
            event.getAsyncContext().dispatch();
        }

        @Override
        public void onStartAsync(AsyncEvent event) throws IOException
        {
        }

        @Override
        public void onError(AsyncEvent event) throws IOException
        {
        }

        @Override
        public void onComplete(AsyncEvent event) throws IOException
        {
        }
    }

    private static class AsyncOnStartIOExceptionHandler extends AbstractTestHandler implements AsyncListener
    {
        @Override
        public void handle(String target, Request baseRequest, HttpServletRequest request, HttpServletResponse response) throws IOException, ServletException
        {
            AsyncContext ac = request.startAsync();
            ac.setTimeout(1000);
            ac.addListener(this);
            baseRequest.setHandled(true);
        }

        @Override
        public void onTimeout(AsyncEvent event) throws IOException
        {
        }

        @Override
        public void onStartAsync(AsyncEvent event) throws IOException
        {
            event.getAsyncContext().complete();
            throw new IOException("Whoops");
        }

        @Override
        public void onError(AsyncEvent event) throws IOException
        {
            LOG.warn("onError() -> {}",event);
        }

        @Override
        public void onComplete(AsyncEvent event) throws IOException
        {
        }
    }

    public static class OKErrorHandler extends ErrorHandler
    {
        @Override
        public void handle(String target, Request baseRequest, HttpServletRequest request, HttpServletResponse response) throws IOException
        {
            if (baseRequest.isHandled() || response.isCommitted())
            {
                return;
            }

            // collect error details
            String reason = (response instanceof Response)?((Response)response).getReason():null;
            int status = response.getStatus();

            // intentionally set response status to OK (this is a test to see what is actually logged)
            response.setStatus(200);
            response.setContentType("text/plain");
            PrintWriter out = response.getWriter();
            out.printf("Error %d: %s%n",status,reason);
            baseRequest.setHandled(true);
        }
    }

    public static class DispatchErrorHandler extends ErrorHandler
    {
        @Override
        public void handle(String target, Request baseRequest, HttpServletRequest request, HttpServletResponse response) throws IOException
        {
            if (baseRequest.isHandled() || response.isCommitted())
            {
                return;
            }

            RequestDispatcher dispatcher = request.getRequestDispatcher("/errorok/");
            assertThat("Dispatcher", dispatcher, notNullValue());

            try
            {
                dispatcher.forward(request,response);
            }
            catch (ServletException e)
            {
                throw new IOException("Dispatch.forward failed",e);
            }
        }
    }

    public static class AltErrorHandler extends ErrorHandler
    {
        @Override
        public void handle(String target, Request baseRequest, HttpServletRequest request, HttpServletResponse response) throws IOException
        {
            if (baseRequest.isHandled() || response.isCommitted())
            {
                return;
            }

            // collect error details
            String reason = (response instanceof Response)?((Response)response).getReason():null;
            int status = response.getStatus();

            // intentionally set response status to OK (this is a test to see what is actually logged)
            response.setContentType("text/plain");
            PrintWriter out = response.getWriter();
            out.printf("Error %d: %s%n",status,reason);
            baseRequest.setHandled(true);
        }
    }

    @Parameters(name = "{0}")
    public static List<Object[]> data()
    {
        List<Object[]> data = new ArrayList<>();

        data.add(new Object[] { new HelloHandler(), "/test/", "GET /test/ HTTP/1.1 200" });
        data.add(new Object[] { new AsyncOnTimeoutCompleteHandler(), "/test/", "GET /test/ HTTP/1.1 200" });
        data.add(new Object[] { new AsyncOnTimeoutCompleteUnhandledHandler(), "/test/", "GET /test/ HTTP/1.1 200" });
        data.add(new Object[] { new AsyncOnTimeoutDispatchHandler(), "/test/", "GET /test/ HTTP/1.1 200" });

        data.add(new Object[] { new AsyncOnStartIOExceptionHandler(), "/test/", "GET /test/ HTTP/1.1 500" });
        data.add(new Object[] { new ResponseSendErrorHandler(), "/test/", "GET /test/ HTTP/1.1 500" });
        data.add(new Object[] { new ServletExceptionHandler(), "/test/", "GET /test/ HTTP/1.1 500" });
        data.add(new Object[] { new IOExceptionHandler(), "/test/", "GET /test/ HTTP/1.1 500" });
        data.add(new Object[] { new RuntimeExceptionHandler(), "/test/", "GET /test/ HTTP/1.1 500" });

        return data;
    }

    @Parameter(0)
    public Handler testHandler;

    @Parameter(1)
    public String requestPath;

    @Parameter(2)
    public String expectedLogEntry;

    /**
     * Test a RequestLogHandler at the end of a HandlerCollection. all other configuration on server at defaults.
     */
    @Test(timeout = 4000)
    public void testLogHandlerCollection() throws Exception
    {
        Server server = new Server();
        ServerConnector connector = new ServerConnector(server);
        connector.setPort(0);
        server.setConnectors(new Connector[] { connector });

        CaptureLog captureLog = new CaptureLog();

        RequestLogHandler requestLog = new RequestLogHandler();
        requestLog.setRequestLog(captureLog);

        HandlerCollection handlers = new HandlerCollection();
        handlers.setHandlers(new Handler[] { testHandler, requestLog });
        server.setHandler(handlers);

        try
        {
            server.start();

            String host = connector.getHost();
            if (host == null)
            {
                host = "localhost";
            }
            int port = connector.getLocalPort();

            URI serverUri = new URI("http",null,host,port,requestPath,null,null);

            // Make call to test handler
            HttpURLConnection connection = (HttpURLConnection)serverUri.toURL().openConnection();
            try
            {
                connection.setAllowUserInteraction(false);

                // log response status code
                int statusCode = connection.getResponseCode();
                LOG.debug("Response Status Code: {}",statusCode);

                if (statusCode == 200)
                {
                    // collect response message and log it
                    String content = getResponseContent(connection);
                    LOG.debug("Response Content: {}",content);
                }
            }
            finally
            {
                connection.disconnect();
            }

            assertRequestLog(captureLog);
        }
        finally
        {
            server.stop();
        }
    }

    /**
     * Test a RequestLogHandler at the end of a HandlerCollection and also with the default ErrorHandler as server bean in place.
     */
    @Test(timeout = 4000)
    public void testLogHandlerCollection_ErrorHandler_ServerBean() throws Exception
    {
        Server server = new Server();
        ServerConnector connector = new ServerConnector(server);
        connector.setPort(0);
        server.setConnectors(new Connector[] { connector });

        ErrorHandler errorHandler = new ErrorHandler();
        server.addBean(errorHandler);

        CaptureLog captureLog = new CaptureLog();

        RequestLogHandler requestLog = new RequestLogHandler();
        requestLog.setRequestLog(captureLog);

        HandlerCollection handlers = new HandlerCollection();
        handlers.setHandlers(new Handler[] { testHandler, requestLog });
        server.setHandler(handlers);

        try
        {
            server.start();

            String host = connector.getHost();
            if (host == null)
            {
                host = "localhost";
            }
            int port = connector.getLocalPort();

            URI serverUri = new URI("http",null,host,port,requestPath,null,null);

            // Make call to test handler
            HttpURLConnection connection = (HttpURLConnection)serverUri.toURL().openConnection();
            try
            {
                connection.setAllowUserInteraction(false);

                // log response status code
                int statusCode = connection.getResponseCode();
                LOG.debug("Response Status Code: {}",statusCode);

                if (statusCode == 200)
                {
                    // collect response message and log it
                    String content = getResponseContent(connection);
                    LOG.debug("Response Content: {}",content);
                }
            }
            finally
            {
                connection.disconnect();
            }

            assertRequestLog(captureLog);
        }
        finally
        {
            server.stop();
        }
    }

    /**
     * Test a RequestLogHandler at the end of a HandlerCollection and also with the ErrorHandler in place.
     */
    @Test(timeout=4000)
    public void testLogHandlerCollection_AltErrorHandler() throws Exception
    {
        Server server = new Server();
        ServerConnector connector = new ServerConnector(server);
        connector.setPort(0);
        server.setConnectors(new Connector[] { connector });
        
        AltErrorHandler errorDispatcher = new AltErrorHandler();
        server.addBean(errorDispatcher);
        
        ContextHandlerCollection contexts = new ContextHandlerCollection();
        ContextHandler errorContext = new ContextHandler("/errorpage");
        errorContext.setHandler(new AltErrorHandler());
        ContextHandler testContext = new ContextHandler("/test");
        testContext.setHandler(testHandler);
        contexts.addHandler(errorContext);
        contexts.addHandler(testContext);

        RequestLogHandler requestLog = new RequestLogHandler();
        CaptureLog captureLog = new CaptureLog();
        requestLog.setRequestLog(captureLog);

        HandlerCollection handlers = new HandlerCollection();
        handlers.setHandlers(new Handler[] { contexts, requestLog });
        server.setHandler(handlers);

        try
        {
            server.start();

            String host = connector.getHost();
            if (host == null)
            {
                host = "localhost";
            }
            int port = connector.getLocalPort();

            URI serverUri = new URI("http",null,host,port,requestPath,null,null);

            // Make call to test handler
            HttpURLConnection connection = (HttpURLConnection)serverUri.toURL().openConnection();
            try
            {
                connection.setAllowUserInteraction(false);

                // log response status code
                int statusCode = connection.getResponseCode();
                LOG.debug("Response Status Code: {}",statusCode);

                if (statusCode == 200)
                {
                    // collect response message and log it
                    String content = getResponseContent(connection);
                    LOG.debug("Response Content: {}",content);
                }
            }
            finally
            {
                connection.disconnect();
            }

            assertRequestLog(captureLog);
        }
        finally
        {
            server.stop();
        }
    }
    
    /**
     * Test a RequestLogHandler at the end of a HandlerCollection and also with the ErrorHandler in place.
     */
    @Test(timeout=4000)
    public void testLogHandlerCollection_OKErrorHandler() throws Exception
    {
        Server server = new Server();
        ServerConnector connector = new ServerConnector(server);
        connector.setPort(0);
        server.setConnectors(new Connector[] { connector });
        
        OKErrorHandler errorDispatcher = new OKErrorHandler();
        server.addBean(errorDispatcher);
        
        ContextHandlerCollection contexts = new ContextHandlerCollection();
        ContextHandler errorContext = new ContextHandler("/errorpage");
        errorContext.setHandler(new AltErrorHandler());
        ContextHandler testContext = new ContextHandler("/test");
        testContext.setHandler(testHandler);
        contexts.addHandler(errorContext);
        contexts.addHandler(testContext);

        RequestLogHandler requestLog = new RequestLogHandler();
        CaptureLog captureLog = new CaptureLog();
        requestLog.setRequestLog(captureLog);

        HandlerCollection handlers = new HandlerCollection();
        handlers.setHandlers(new Handler[] { contexts, requestLog });
        server.setHandler(handlers);

        try
        {
            server.start();

            String host = connector.getHost();
            if (host == null)
            {
                host = "localhost";
            }
            int port = connector.getLocalPort();

            URI serverUri = new URI("http",null,host,port,requestPath,null,null);

            // Make call to test handler
            HttpURLConnection connection = (HttpURLConnection)serverUri.toURL().openConnection();
            try
            {
                connection.setAllowUserInteraction(false);

                // log response status code
                int statusCode = connection.getResponseCode();
                LOG.debug("Response Status Code: {}",statusCode);

                if (statusCode == 200)
                {
                    // collect response message and log it
                    String content = getResponseContent(connection);
                    LOG.debug("Response Content: {}",content);
                }
            }
            finally
            {
                connection.disconnect();
            }

            assertRequestLog(captureLog);
        }
        finally
        {
            server.stop();
        }
    }
    
    /**
     * Test a RequestLogHandler at the end of a HandlerCollection and also with the ErrorHandler in place.
     */
    @Test(timeout=4000)
    public void testLogHandlerCollection_DispatchErrorHandler() throws Exception
    {
        Server server = new Server();
        ServerConnector connector = new ServerConnector(server);
        connector.setPort(0);
        server.setConnectors(new Connector[] { connector });
        
        DispatchErrorHandler errorDispatcher = new DispatchErrorHandler();
        server.addBean(errorDispatcher);
        
        ContextHandlerCollection contexts = new ContextHandlerCollection();
        ContextHandler errorContext = new ContextHandler("errorok");
        errorContext.setHandler(new OKErrorHandler());
        ContextHandler testContext = new ContextHandler("test");
        testContext.setHandler(testHandler);
        contexts.addHandler(errorContext);
        contexts.addHandler(testContext);

        RequestLogHandler requestLog = new RequestLogHandler();
        CaptureLog captureLog = new CaptureLog();
        requestLog.setRequestLog(captureLog);

        HandlerCollection handlers = new HandlerCollection();
        handlers.setHandlers(new Handler[] { contexts, requestLog });
        server.setHandler(handlers);

        try
        {
            server.start();

            String host = connector.getHost();
            if (host == null)
            {
                host = "localhost";
            }
            int port = connector.getLocalPort();

            URI serverUri = new URI("http",null,host,port,requestPath,null,null);

            // Make call to test handler
            HttpURLConnection connection = (HttpURLConnection)serverUri.toURL().openConnection();
            try
            {
                connection.setAllowUserInteraction(false);

                // log response status code
                int statusCode = connection.getResponseCode();
                LOG.debug("Response Status Code: {}",statusCode);

                if (statusCode == 200)
                {
                    // collect response message and log it
                    String content = getResponseContent(connection);
                    LOG.debug("Response Content: {}",content);
                }
            }
            finally
            {
                connection.disconnect();
            }

            assertRequestLog(captureLog);
        }
        finally
        {
            server.stop();
        }
    }

    @Test(timeout = 4000)
    public void testLogHandlerWrapped() throws Exception
    {
        Server server = new Server();
        ServerConnector connector = new ServerConnector(server);
        connector.setPort(0);
        server.setConnectors(new Connector[] { connector });

        CaptureLog captureLog = new CaptureLog();

        RequestLogHandler requestLog = new RequestLogHandler();
        requestLog.setRequestLog(captureLog);

        requestLog.setHandler(testHandler);

        server.setHandler(requestLog);

        try
        {
            ((StdErrLog)Log.getLogger(HttpChannel.class)).setHideStacks(true);
            ((StdErrLog)Log.getLogger(HttpChannelState.class)).setHideStacks(true);
            server.start();

            String host = connector.getHost();
            if (host == null)
            {
                host = "localhost";
            }
            int port = connector.getLocalPort();

            URI serverUri = new URI("http",null,host,port,requestPath,null,null);

            // Make call to test handler
            HttpURLConnection connection = (HttpURLConnection)serverUri.toURL().openConnection();
            try
            {
                connection.setAllowUserInteraction(false);

                // log response status code
                int statusCode = connection.getResponseCode();
                LOG.info("Response Status Code: {}",statusCode);

                if (statusCode == 200)
                {
                    // collect response message and log it
                    String content = getResponseContent(connection);
                    LOG.info("Response Content: {}",content);
                }
            }
            finally
            {
                connection.disconnect();
            }

            assertRequestLog(captureLog);
        }
        finally
        {
            server.stop();
            ((StdErrLog)Log.getLogger(HttpChannel.class)).setHideStacks(false);
            ((StdErrLog)Log.getLogger(HttpChannelState.class)).setHideStacks(false);
        }
    }

    private void assertRequestLog(CaptureLog captureLog)
    {
        int captureCount = captureLog.captured.size();

        if (captureCount != 1)
        {
            LOG.warn("Capture Log size is {}, expected to be 1",captureCount);
            if (captureCount > 1)
            {
                for (int i = 0; i < captureCount; i++)
                {
                    LOG.warn("[{}] {}",i,captureLog.captured.get(i));
                }
            }
            assertThat("Capture Log Entry Count",captureLog.captured.size(),is(1));
        }

        String actual = captureLog.captured.get(0);
        assertThat("Capture Log",actual,is(expectedLogEntry));
    }

    private String getResponseContent(HttpURLConnection connection) throws IOException
    {
        try (InputStream in = connection.getInputStream(); InputStreamReader reader = new InputStreamReader(in))
        {
            StringWriter writer = new StringWriter();
            IO.copy(reader,writer);
            return writer.toString();
        }
    }
}<|MERGE_RESOLUTION|>--- conflicted
+++ resolved
@@ -78,11 +78,7 @@
         @Override
         public void log(Request request, Response response)
         {
-<<<<<<< HEAD
-            captured.add(String.format("%s %s %s %03d",request.getMethod(),request.getHttpURI().getPathQuery(),request.getProtocol(),response.getStatus()));
-=======
             captured.add(String.format("%s %s %s %03d",request.getMethod(),request.getRequestURI(),request.getProtocol(),response.getStatus()));
->>>>>>> e7b86b99
         }
     }
 
